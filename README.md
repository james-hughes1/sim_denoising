<p align="center">
  <img src="report/figures/moire.png" width="250" alt="accessibility text">
</p>

# SIM Denoising Project

<<<<<<< HEAD
NOTE: This is release version 1.0.

This release version does not contain the project report, or executive summary.
=======
NOTE: This is the main branch. For snapshot releases, switch to the release branch.

Latest release: 1.0. Note that 1.0 does not contain the report or executive summary.
>>>>>>> 15805046

## Description

This repository contains software that implements Li et al.'s "two-step denoising" method for improving the signal-to-noise ratio of structured illumination microscopy image reconstructions.

The goal of this project is to:
1. provide a modular, documented, open-source version of the full data processing pipeline required to implement this method, and
2. apply the method to different datasets in order to investigate the reproducibility of the claims of the original research [[1]](#key_paper).

As such, the repository contains:
- `src/`; source code that implements the method, including extra tools to build synthetic datasets and analyse the models,
- `test/`; code implementing the unit testing suite (can be fully run with command `pytest` in repository root),
- `docs/`; documentation in html and pdf form,
- `model/`; model checkpoints and config files used to train these models,
- `figures/`; contains some analysis plots,
- `report/`; contains the main report on the project (7000 words),
- `summary/`; contains the executive summary on the project (1000 words).

## How to use

Firstly, reproduce the python environment using

`python -m venv SD_ENV`

`source SD_ENV/bin/activate` (for Linux and macOS)

`pip install --upgrade pip` (optional but recommended)

`pip install -r requirements.txt`

Then the training code can be run via

`python train.py -c config.json -o model`

All scripts within `src/` can be run in this environment,
except for `generate_sim.py` which requires the slightly different pip environment reproduced in the same way from `requirements_synth.txt`.

Note also that a key part of the pipeline involves using the fairSIM [[4]](#fairsim) plugin for imageJ, version 1.4.1,
which can be downloaded [here](https://github.com/fairSIM/fairSIM/releases/tag/v1.4.1)

The model training was performed using Nvidia A100 graphical processing units accessed using Cambridge's CSD3 service via Wilkes3 nodes.

The rest of the pipeline was processed mostly using a personal computer with an Intel(R) Core&trade; i5 processor.

## Model index

- Models m019 and m020 constitute the 1st and 2nd steps of the pipeline that was trained on the microtubules images only.
- Models m023 and m024 are the 1st and 2nd steps for the 2D SIM pipeline (full dataset)
- Models m021 and m022 are the 1st and 2nd steps for the 3D SIM pipeline.

## Acknowledgements

The source code has been adapted from earlier work that implemented the RCAN deep neural network architecture for a range of applications within fluorescence microscopy [[2]](#rcan). The original version of that code can be found [here](https://github.com/AiviaCommunity/3D-RCAN) and was released with the following copyright and licensing:

> Copyright © 2021 [SVision Technologies LLC.](https://www.aivia-software.com/)
> Copyright © 2021-2022 Leica Microsystems, Inc.
>
> Released under Creative Commons Attribution-NonCommercial 4.0 International Public License ([CC BY-NC 4.0](https://creativecommons.org/licenses/by-nc/4.0/))

This original code has been migrated to PyTorch, with parts of the PyTorch training pipeline adapted from another repository which can be found [here](https://github.com/edward-n-ward/ML-OS-SIM/tree/master); this software is also associated to recent research investigating the use of machine learning to improve the SIM reconstruction process [[3]](#ml_os_sim).

The use of the Visible Human Dataset in the project is courtesy of the U.S. National Library of Medicine.

This work was performed using resources provided by the Cambridge Service for Data Driven Discovery (CSD3) operated by the University of Cambridge Research Computing Service (www.csd3.cam.ac.uk),
provided by Dell EMC and Intel using Tier-2 funding from the Engineering and Physical Sciences Research Council (capital grant EP/T022159/1),
and DiRAC funding from the Science and Technology Facilities Council (www.dirac.ac.uk).

## References

<a id="key_paper">[1]</a>
Li, X., Wu, Y., Su, Y. et al. Three-dimensional structured illumination microscopy with enhanced axial resolution. Nat Biotechnol 41, 1307–1319 (2023). [https://doi.org/10.1038/s41587-022-01651-1](https://doi.org/10.1038/s41587-022-01651-1)

<a id="rcan">[2]</a>
Chen, J., Sasaki, H., Lai, H. et al. Three-dimensional residual channel attention networks denoise and sharpen fluorescence microscopy image volumes. Nat Methods 18, 678–687 (2021). [https://doi.org/10.1038/s41592-021-01155-x](https://doi.org/10.1038/s41592-021-01155-x)

<a id="ml_os_sim">[3]</a> Edward N. Ward, Rebecca M. McClelland, Jacob R. Lamb, Roger Rubio-Sánchez, Charles N. Christensen, Bismoy Mazumder, Sofia Kapsiani, Luca Mascheroni, Lorenzo Di Michele, Gabriele S. Kaminski Schierle, and Clemens F. Kaminski, "Fast, multicolour optical sectioning over extended fields of view with patterned illumination and machine learning," Biomed. Opt. Express 15, 1074-1088 (2024) [https://doi.org/10.1364/BOE.510912](https://doi.org/10.1364/BOE.510912)

<a id="fairsim">[4]</a> M. Müller, V. Mönkemöller, S. Hennig, W. Hübner, T. Huser Open-source image reconstruction of super-resolution structured illumination microscopy data in ImageJ, Nature Communications, 7(1), 10980. [doi:10.1038/ncomms10980](doi:10.1038/ncomms10980)<|MERGE_RESOLUTION|>--- conflicted
+++ resolved
@@ -4,15 +4,17 @@
 
 # SIM Denoising Project
 
-<<<<<<< HEAD
-NOTE: This is release version 1.0.
+NOTE: This is release version 1.1.
 
-This release version does not contain the project report, or executive summary.
-=======
-NOTE: This is the main branch. For snapshot releases, switch to the release branch.
+> Changelog
+>
+> - Added unit testing suite (pytest).
+> - Refactored code to improve modularity.
+> - Added report and executive summary. For the most up-to-date version of these documents, see the main branch.
+> - Removed stats.py
 
-Latest release: 1.0. Note that 1.0 does not contain the report or executive summary.
->>>>>>> 15805046
+
+
 
 ## Description
 
